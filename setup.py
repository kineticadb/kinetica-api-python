# Install the GPUdb python API to the system module path.

from setuptools import setup, find_packages, Extension


from distutils.core import setup
import distutils
import distutils.sysconfig
import os
import subprocess
import sys


# Get a list of files in the subdirectories only.
# File paths are relative the input directory.
def package_files(directory):
    directory = os.path.normpath(directory)
    num_paths = directory.count(os.path.sep)+1
    paths = []
    for (path, directories, filenames) in os.walk(directory):
        if os.path.normpath(path) == directory :
            continue

        for filename in filenames:
            file_basename, file_extension = os.path.splitext(filename)
            if file_extension and (file_extension.lower() != ".pyc"):
                local_path = path.split(os.path.sep, num_paths)[num_paths]
                local_filepath = os.path.join(local_path, filename)
                paths.append(local_filepath)

    return paths


# Package up the files in the subdirectories too.
current_path = os.path.dirname(os.path.abspath(__file__))
extra_files = package_files(current_path+'/gpudb')


# If we are not on Windows test for the existence of gcc
if os.name != 'nt':
    # Check whether GCC is available
    gcc_proc         = subprocess.Popen(["which", "gcc"], stdout = subprocess.PIPE)
    gcc_proc_results = gcc_proc.communicate()
    does_gcc_exist   = (gcc_proc_results[0] != "")
    if not does_gcc_exist:
        print ("")
        print ("********************************************************")
        print ("WARNING: Could not find gcc; please install it before")
        print ("         attempting to install the GPUdb Python API")
        print ("         module.")
        print ("********************************************************")
        print ("")


    # Check whether the Python developer's package is available
    # (i.e. if Python.h exists)
    python_dev_path          = distutils.sysconfig.get_python_inc()
    python_header_filename   = os.path.join( python_dev_path, "Python.h" )
    does_python_header_exist = os.path.isfile( python_header_filename )
    if not does_python_header_exist:
        print ("")
        print ("********************************************************")
        print ("WARNING: Could not find Python.h; please install the")
        print ("         Python developers' package before attempting" )
        print ("         to install the GPUdb Python API module.")
        print ("********************************************************")
        print ("")



# The c-extension avro module
c_avro_module = Extension( "gpudb.protocol",
                           sources = ["protocol/avro.c",
                                      "protocol/bufferrange.c",
                                      "protocol/common.c",
                                      "protocol/dt.c",
                                      "protocol/protocol.c",
                                      "protocol/record.c",
                                      "protocol/schema.c"] )

setup(
    name = 'gpudb',
    packages = ['gpudb'],
<<<<<<< HEAD
    version = '6.2.0.6',
=======
    version = '6.2.0.7',
>>>>>>> fb866085
    description = 'Python client for GPUdb',
    long_description = "The client-side Python API for Kinetica.  Create, store, retrieve, and query data with ease and speed.",
    author = 'Kinetica DB Inc.',
    author_email = 'mmahmud@kinetica.com',
    package_data = {'gpudb': extra_files},
    url = 'http://www.kinetica.com',
<<<<<<< HEAD
    download_url = 'https://github.com/kineticadb/kinetica-api-python/archive/v6.2.0.6.tar.gz',
=======
    download_url = 'https://github.com/kineticadb/kinetica-api-python/archive/v6.2.0.7.tar.gz',
>>>>>>> fb866085
    install_requires = [ "future" ],
    ext_modules = [ c_avro_module ]
)<|MERGE_RESOLUTION|>--- conflicted
+++ resolved
@@ -81,22 +81,14 @@
 setup(
     name = 'gpudb',
     packages = ['gpudb'],
-<<<<<<< HEAD
-    version = '6.2.0.6',
-=======
     version = '6.2.0.7',
->>>>>>> fb866085
     description = 'Python client for GPUdb',
     long_description = "The client-side Python API for Kinetica.  Create, store, retrieve, and query data with ease and speed.",
     author = 'Kinetica DB Inc.',
     author_email = 'mmahmud@kinetica.com',
     package_data = {'gpudb': extra_files},
     url = 'http://www.kinetica.com',
-<<<<<<< HEAD
-    download_url = 'https://github.com/kineticadb/kinetica-api-python/archive/v6.2.0.6.tar.gz',
-=======
     download_url = 'https://github.com/kineticadb/kinetica-api-python/archive/v6.2.0.7.tar.gz',
->>>>>>> fb866085
     install_requires = [ "future" ],
     ext_modules = [ c_avro_module ]
 )