--- conflicted
+++ resolved
@@ -6,8 +6,6 @@
 there are breaking changes between versions, so it is critical that they match.
 For example, Kinetica 6.2 and 7.0 have incompatible changes, so the 6.2.x.y
 versions of the Python API would NOT be compatible with 7.0.a.b versions.
-<<<<<<< HEAD
-=======
 
 ## Contents
 
@@ -21,7 +19,6 @@
 
 
 ## Installation Instructions
->>>>>>> c9991082
 
 To install this package, run 'python setup.py install' in the root directory of
 the repo.  Note that due to the in-house compiled C-module dependency, this
